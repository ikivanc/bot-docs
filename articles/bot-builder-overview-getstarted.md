---
title: Start building bots with the Bot Framework | Microsoft Docs
description: Get started building powerful bots with the Bot Framework and Bot Builder SDKs.
author: kbrandl
ms.author: kibrandl
manager: rstand
ms.topic: get-started-article
ms.prod: bot-framework
ms.date: 08/04/2017
<<<<<<< HEAD
---
=======
>>>>>>> 93e55aab

# Start building bots with the Bot Framework

The Bot Framework includes Bot Builder to give you the tools you need to develop bots. Bot Builder is an open-source SDK with support for .NET, Node.js, and REST. Using Bot Builder, you can get started and have a working bot in just a few minutes.

## Bot Builder SDK for .NET

The Bot Builder SDK for .NET leverages C# to provide a familiar way for .NET developers to write bots. The [detailed walkthrough](~/dotnet/bot-builder-dotnet-quickstart.md) will guide you through creating a bot with the Bot Builder SDK for .NET.

## Bot Builder SDK for Node.js

The Bot Builder SDK for Node.js leverages frameworks like Express & Restify to provide a familiar way for JavaScript developers to write bots. The [detailed walkthrough](~/nodejs/bot-builder-nodejs-quickstart.md) guides you through creating a bot with the Bot Builder SDK for Node.js. 

## Azure Bot Service

The Azure Bot Service provides an integrated environment that is purpose-built for bot development, 
enabling you to build, connect, test, deploy, and manage intelligent bots, all from one place. 
You can write your bot in C# or Node.js directly in the browser using the Azure editor. Your bot is automatically
deployed to Azure.

The [detailed walkthrough](~/azure/azure-bot-service-quickstart.md) will guide you through building a bot with the Azure Bot Service.

## REST API

You can create a bot with any programming language by using the Bot Framework REST API. There are three REST APIs in the Bot Framework:

 - The [Bot Connector REST API][connectorAPI] enables your bot to send and receive messages to channels configured in the [Bot Framework Portal](https://dev.botframework.com/). 

- The [Bot State REST API][stateAPI] enables your bot to store and retrieve state associated with the conversations that are conducted through the Bot Connector REST API.

- The [Direct Line REST API][directLineAPI] enables you to connect your own application, such as a client application, web chat control, or mobile app, directly to a single bot.

[connectorAPI]: https://docs.botframework.com/en-us/restapi/connector/#navtitle
 
[stateAPI]: https://docs.botframework.com/en-us/restapi/state/#navtitle

[directLineAPI]: https://docs.botframework.com/en-us/restapi/directline3/#navtitle<|MERGE_RESOLUTION|>--- conflicted
+++ resolved
@@ -7,10 +7,8 @@
 ms.topic: get-started-article
 ms.prod: bot-framework
 ms.date: 08/04/2017
-<<<<<<< HEAD
 ---
-=======
->>>>>>> 93e55aab
+
 
 # Start building bots with the Bot Framework
 
