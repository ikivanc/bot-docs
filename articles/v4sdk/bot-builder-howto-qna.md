--- conflicted
+++ resolved
@@ -13,13 +13,9 @@
 
 # Use QnA Maker to answer questions
 
-<<<<<<< HEAD
+
 To add simple question and answer support to your bot, you can use the [QnA Maker](https://docs.microsoft.com/en-us/azure/cognitive-services/qnamaker/home) service.
-=======
-[!INCLUDE [pre-release-label](../includes/pre-release-label.md)]
-
-To add simple question and answer support to your bot, you can use the [QnA Maker](https://qnamaker.ai/) service.
->>>>>>> 24cbbf53
+
 
 One of the basic requirements in writing your own QnA Maker service is to seed it with questions and answers. In many cases, the questions and answers already exist in content like FAQs or other documentation. Other times you would like to customize your answers to questions in a more natural, conversational way. 
 
