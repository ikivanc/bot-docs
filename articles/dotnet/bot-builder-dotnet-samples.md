--- conflicted
+++ resolved
@@ -11,14 +11,6 @@
 
 # Bot Builder SDK for .NET samples
 
-<<<<<<< HEAD
-[!INCLUDE [pre-release-label](../includes/pre-release-label-v3.md)]
-=======
-
-::: moniker range="azure-bot-service-3.0"
-
-[!INCLUDE [pre-release-label](~/includes/pre-release-label-v3.md)]
->>>>>>> 739a72d4
 
 These samples demonstrate task-focused bots that show how to take advantage of features in the Bot Builder SDK for .NET. You can use the samples to help you quickly get started with building great bots with rich capabilities.
 
