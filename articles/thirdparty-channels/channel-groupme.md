---
title: Connect a bot to GroupMe | Microsoft Docs
description: Learn how to configure a bot's connection to GroupMe.
author: JaymeMPerlman
ms.author: v-jaype
manager: rstand
ms.topic: article
ms.prod: bot-framework
ms.date: 05/01/2017
ms.reviewer:
---

# Connect a bot to GroupMe

<<<<<<< HEAD
You can configure a bot to communicate with people using the GroupMe group messaging app.
=======
To configure your bot to communicate using the GroupMe group messaging app, complete the steps described in this article.
>>>>>>> 64b491f7

## Sign up for a GroupMe account

If you don't have a GroupMe account, [sign up for a new account](https://web.groupme.com/signup).

## Create a GroupMe application

[Create a GroupMe application](https://dev.groupme.com/applications/new) for your bot.

Use this callback URL: <code>https://groupme.botframework.com/Home/Login</code>

![Create app](~/media/channels/GM-StepApp.png)

## Gather credentials

Copy the **Client ID** section from the redirect URL.

![Copy client ID](~/media/channels/GM-StepClientId.png)

## Submit credentials

1. Paste the Client ID you just copied into the **Client ID** field.
2. Click **Submit GroupMe Credentials**.
![Enter credentials](~/media/channels/GM-StepApp.png)

## Enable the bot
Check **Enable this bot on GroupMe**. Then click **I'm done configuring GroupMe**.

<<<<<<< HEAD
When you have completed these steps, your bot will be successfully configured to communicate with users in GroupMe.
=======
Click **I'm done configuring GroupMe**.
>>>>>>> 64b491f7
<|MERGE_RESOLUTION|>--- conflicted
+++ resolved
@@ -12,11 +12,7 @@
 
 # Connect a bot to GroupMe
 
-<<<<<<< HEAD
 You can configure a bot to communicate with people using the GroupMe group messaging app.
-=======
-To configure your bot to communicate using the GroupMe group messaging app, complete the steps described in this article.
->>>>>>> 64b491f7
 
 ## Sign up for a GroupMe account
 
@@ -45,8 +41,4 @@
 ## Enable the bot
 Check **Enable this bot on GroupMe**. Then click **I'm done configuring GroupMe**.
 
-<<<<<<< HEAD
 When you have completed these steps, your bot will be successfully configured to communicate with users in GroupMe.
-=======
-Click **I'm done configuring GroupMe**.
->>>>>>> 64b491f7
