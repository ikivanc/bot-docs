---
title: Recognize intents and entities with LUIS  | Microsoft Docs
description: Integrate a bot with LUIS to detect the user's intent and respond appropriately by triggering dialogs using the Bot Builder SDK for Node.js. 
author: DeniseMak
ms.author: v-demak
manager: kamrani
ms.topic: article
ms.prod: bot-framework
<<<<<<< HEAD
ms.date: 03/28/2018
=======
ms.date: 12/13/2017
monikerRange: 'azure-bot-service-3.0'
>>>>>>> 89201d30
---

# Recognize intents and entities with LUIS 

This article uses the example of a bot for taking notes, to demonstrate how Language Understanding ([LUIS][LUIS]) helps your bot respond appropriately to natural language input. A bot detects what a user wants to do by identifying their **intent**. This intent is determined from spoken or textual input, or **utterances**. The intent maps utterances to actions that the bot takes, such as invoking a dialog. A bot may also need to extract **entities**, which are important words in utterances. Sometimes entities are required to fulfill an intent. In the example of a note-taking bot, the `Notes.Title` entity identifies the title of each note.

## Create a Language Understanding bot with Bot Service

1. In the [Azure portal](https://portal.azure.com), select **Create new resource** in the menu blade and click **See all**.

    ![Create new resource](../media/bot-builder-nodejs-use-luis/bot-service-creation.png)

2. In the search box, search for **Web App Bot**. 

    ![Create new resource](../media/bot-builder-nodejs-use-luis/bot-service-selection.png)

3. In the **Bot Service** blade, provide the required information, and click **Create**. This creates and deploys the bot service and LUIS app to Azure. 
   * Set **App name** to your bot’s name. The name is used as the subdomain when your bot is deployed to the cloud (for example, mynotesbot.azurewebsites.net). This name is also used as the name of the LUIS app associated with your bot. Copy it to use later, to find the LUIS app associated with the bot.
   * Select the subscription, [resource group](/azure/azure-resource-manager/resource-group-overview), App service plan, and [location](https://azure.microsoft.com/en-us/regions/).
   * Select the **Language understanding (Node.js)** template for the **Bot template** field.

     ![Bot Service blade](../media/bot-builder-nodejs-use-luis/bot-service-setting-callout-template.png)

   * Check the box to confirm to the terms of service.

4. Confirm that the bot service has been deployed.
    * Click Notifications (the bell icon that is located along the top edge of the Azure portal). The notification will change from **Deployment started** to **Deployment succeeded**.
    * After the notification changes to **Deployment succeeded**, click **Go to resource** on that notification.

## Try the bot

Confirm that the bot has been deployed by checking the **Notifications**. The notifications will change from **Deployment in progress...** to **Deployment succeeded**. Click **Go to resource** button to open the bot's resources blade.

Once the bot is registered, click **Test in Web Chat** to open the Web Chat pane. Type "hello" in Web Chat.

  ![Test the bot in Web Chat](../media/bot-builder-nodejs-use-luis/bot-service-web-chat.png)

The bot responds by saying "You have reached Greeting. You said: hello". This confirms that the bot has received your message and passed it to a default LUIS app that it created. This default LUIS app detected a Greeting intent.

## Modify the LUIS app

Log in to [https://www.luis.ai](https://www.luis.ai) using the same account you use to log in to Azure. Click on **My apps**. In the list of apps, find the app that begins with the name specified in **App name** in the **Bot Service** blade when you created the Bot Service. 

The LUIS app starts with 4 intents: Cancel: Greeting, Help, and None. <!-- picture -->

The following steps add the Note.Create, Note.ReadAloud, and Note.Delete intents: 

1. Click on **Prebuit Domains** in the lower left of the page. Find the **Note** domain and click **Add domain**.

2. This tutorial doesn't use all of the intents included in the **Note** prebuilt domain. In the **Intents** page, click on each of the following intent names and then click the **Delete Intent** button.
   * Note.ShowNext
   * Note.DeleteNoteItem
   * Note.Confirm
   * Note.Clear
   * Note.CheckOffItem
   * Note.AddToNote

   The only intents that should remain in the LUIS app are the following: 
   * Note.ReadAloud
   * Note.Create
   * Note.Delete
   * None
   * Help
   * Greeting
   * Cancel

     ![intents shown in LUIS app](../media/bot-builder-nodejs-use-luis/luis-intent-list.png)


3.	Click the **Train** button in the upper right to train your app.
4.	Click **PUBLISH** in the top navigation bar to open the **Publish** page. Click the **Publish to production slot** button. After successful publish, a LUIS app is deployed to the URL displayed in the **Endpoint** column in the **Publish App** page, in the row that starts with the Resource Name Starter_Key. The URL has a format similar to this example: `https://westus.api.cognitive.microsoft.com/luis/v2.0/apps/xxxxxxxx-xxxx-xxxx-xxxx-xxxxxxxxxxxx?subscription-key=xxxxxxxxxxxxxxxxxxxxxxxxxxxxxxxx&timezoneOffset=0&verbose=true&q=`. The app ID and subscription key in this URL are the same as LuisAppId and LuisAPIKey in ** App Service Settings > ApplicationSettings > App settings **


## Modify the bot code

Click **Build** and then click **Open online code editor**.

   ![Open online code editor](../media/bot-builder-nodejs-use-luis/bot-service-build.png)

In the code editor, open `app.js`. It contains the following code:

```javascript
var restify = require('restify');
var builder = require('botbuilder');
var botbuilder_azure = require("botbuilder-azure");

// Setup Restify Server
var server = restify.createServer();
server.listen(process.env.port || process.env.PORT || 3978, function () {
   console.log('%s listening to %s', server.name, server.url); 
});
  
// Create chat connector for communicating with the Bot Framework Service
var connector = new builder.ChatConnector({
    appId: process.env.MicrosoftAppId,
    appPassword: process.env.MicrosoftAppPassword,
    openIdMetadata: process.env.BotOpenIdMetadata 
});

// Listen for messages from users 
server.post('/api/messages', connector.listen());

/*----------------------------------------------------------------------------------------
* Bot Storage: This is a great spot to register the private state storage for your bot. 
* We provide adapters for Azure Table, CosmosDb, SQL Azure, or you can implement your own!
* For samples and documentation, see: https://github.com/Microsoft/BotBuilder-Azure
* ---------------------------------------------------------------------------------------- */

var tableName = 'botdata';
var azureTableClient = new botbuilder_azure.AzureTableClient(tableName, process.env['AzureWebJobsStorage']);
var tableStorage = new botbuilder_azure.AzureBotStorage({ gzipData: false }, azureTableClient);

// Create your bot with a function to receive messages from the user
// This default message handler is invoked if the user's utterance doesn't
// match any intents handled by other dialogs.
var bot = new builder.UniversalBot(connector, function (session, args) {
    session.send('You reached the default message handler. You said \'%s\'.', session.message.text);
});

bot.set('storage', tableStorage);

// Make sure you add code to validate these fields
var luisAppId = process.env.LuisAppId;
var luisAPIKey = process.env.LuisAPIKey;
var luisAPIHostName = process.env.LuisAPIHostName || 'westus.api.cognitive.microsoft.com';

const LuisModelUrl = 'https://' + luisAPIHostName + '/luis/v2.0/apps/' + luisAppId + '?subscription-key=' + luisAPIKey;

// Create a recognizer that gets intents from LUIS, and add it to the bot
var recognizer = new builder.LuisRecognizer(LuisModelUrl);
bot.recognizer(recognizer);

// Add a dialog for each intent that the LUIS app recognizes.
// See https://docs.microsoft.com/en-us/bot-framework/nodejs/bot-builder-nodejs-recognize-intent-luis 
bot.dialog('GreetingDialog',
    (session) => {
        session.send('You reached the Greeting intent. You said \'%s\'.', session.message.text);
        session.endDialog();
    }
).triggerAction({
    matches: 'Greeting'
})

bot.dialog('HelpDialog',
    (session) => {
        session.send('You reached the Help intent. You said \'%s\'.', session.message.text);
        session.endDialog();
    }
).triggerAction({
    matches: 'Help'
})

bot.dialog('CancelDialog',
    (session) => {
        session.send('You reached the Cancel intent. You said \'%s\'.', session.message.text);
        session.endDialog();
    }
).triggerAction({
    matches: 'Cancel'
})

```


> [!TIP] 
> You can also find the sample code described in this article in the [Notes bot sample][NotesSample].



## Edit the default message handler
The bot has a default message handler. Edit it to match the following: 
```javascript
// Create your bot with a function to receive messages from the user.
// This default message handler is invoked if the user's utterance doesn't
// match any intents handled by other dialogs.
var bot = new builder.UniversalBot(connector, function (session, args) {
    session.send("Hi... I'm the note bot sample. I can create new notes, read saved notes to you and delete notes.");

   // If the object for storing notes in session.userData doesn't exist yet, initialize it
   if (!session.userData.notes) {
       session.userData.notes = {};
       console.log("initializing userData.notes in default message handler");
   }
});
```

## Handle the Note.Create intent

Copy the following code and paste it at the end of app.js:

```javascript
// CreateNote dialog
bot.dialog('CreateNote', [
    function (session, args, next) {
        // Resolve and store any Note.Title entity passed from LUIS.
        var intent = args.intent;
        var title = builder.EntityRecognizer.findEntity(intent.entities, 'Note.Title');

        var note = session.dialogData.note = {
          title: title ? title.entity : null,
        };
        
        // Prompt for title
        if (!note.title) {
            builder.Prompts.text(session, 'What would you like to call your note?');
        } else {
            next();
        }
    },
    function (session, results, next) {
        var note = session.dialogData.note;
        if (results.response) {
            note.title = results.response;
        }

        // Prompt for the text of the note
        if (!note.text) {
            builder.Prompts.text(session, 'What would you like to say in your note?');
        } else {
            next();
        }
    },
    function (session, results) {
        var note = session.dialogData.note;
        if (results.response) {
            note.text = results.response;
        }
        
        // If the object for storing notes in session.userData doesn't exist yet, initialize it
        if (!session.userData.notes) {
            session.userData.notes = {};
            console.log("initializing session.userData.notes in CreateNote dialog");
        }
        // Save notes in the notes object
        session.userData.notes[note.title] = note;

        // Send confirmation to user
        session.endDialog('Creating note named "%s" with text "%s"',
            note.title, note.text);
    }
]).triggerAction({ 
    matches: 'Note.Create',
    confirmPrompt: "This will cancel the creation of the note you started. Are you sure?" 
}).cancelAction('cancelCreateNote', "Note canceled.", {
    matches: /^(cancel|nevermind)/i,
    confirmPrompt: "Are you sure?"
});
```

Any entities in the utterance are passed to the dialog using the `args` parameter. The first step of the [waterfall][waterfall] calls [EntityRecognizer.findEntity][EntityRecognizer_findEntity] to get the title of the note from any `Note.Title` entities in the LUIS response. If the LUIS app didn't detect a `Note.Title` entity, the bot prompts the user for the name of the note. The second step of the waterfall prompts for the text to include in the note. Once the bot has the text of the note, the third step uses [session.userData][session_userData] to save the note in a `notes` object, using the title as the key. For more information on `session.UserData` see [Manage state data](./bot-builder-nodejs-state.md). 



## Handle the Note.Delete intent
Just as for the `Note.Create` intent, the bot examines the `args` parameter for a title. If no title is detected, the bot prompts the user. The title is used to look up the note to delete from `session.userData.notes`. 



Copy the following code and paste it at the end of app.js:
```javascript
// Delete note dialog
bot.dialog('DeleteNote', [
    function (session, args, next) {
        if (noteCount(session.userData.notes) > 0) {
            // Resolve and store any Note.Title entity passed from LUIS.
            var title;
            var intent = args.intent;
            var entity = builder.EntityRecognizer.findEntity(intent.entities, 'Note.Title');
            if (entity) {
                // Verify that the title is in our set of notes.
                title = builder.EntityRecognizer.findBestMatch(session.userData.notes, entity.entity);
            }
            
            // Prompt for note name
            if (!title) {
                builder.Prompts.choice(session, 'Which note would you like to delete?', session.userData.notes);
            } else {
                next({ response: title });
            }
        } else {
            session.endDialog("No notes to delete.");
        }
    },
    function (session, results) {
        delete session.userData.notes[results.response.entity];        
        session.endDialog("Deleted the '%s' note.", results.response.entity);
    }
]).triggerAction({
    matches: 'Note.Delete'
}).cancelAction('cancelDeleteNote', "Ok - canceled note deletion.", {
    matches: /^(cancel|nevermind)/i
});
```

The code that handles `Note.Delete` uses the `noteCount` function to determine whether the `notes` object contains notes. 

Paste the `noteCount` helper function at the end of `app.js`.

[!code-js[Add a helper function that returns the number of notes (JavaScript)](../includes/code/node-basicNote.js#CountNotesHelper)]

## Handle the Note.ReadAloud intent

Copy the following code and paste it in `app.js` after the handler for `Note.Delete`:

```javascript
// Read note dialog
bot.dialog('ReadNote', [
    function (session, args, next) {
        if (noteCount(session.userData.notes) > 0) {
           
            // Resolve and store any Note.Title entity passed from LUIS.
            var title;
            var intent = args.intent;
            var entity = builder.EntityRecognizer.findEntity(intent.entities, 'Note.Title');
            if (entity) {
                // Verify it's in our set of notes.
                title = builder.EntityRecognizer.findBestMatch(session.userData.notes, entity.entity);
            }
            
            // Prompt for note name
            if (!title) {
                builder.Prompts.choice(session, 'Which note would you like to read?', session.userData.notes);
            } else {
                next({ response: title });
            }
        } else {
            session.endDialog("No notes to read.");
        }
    },
    function (session, results) {        
        session.endDialog("Here's the '%s' note: '%s'.", results.response.entity, session.userData.notes[results.response.entity].text);
    }
]).triggerAction({
    matches: 'Note.ReadAloud'
}).cancelAction('cancelReadNote', "Ok.", {
    matches: /^(cancel|nevermind)/i
});

```

The `session.userData.notes` object is passed as the third argument to `builder.Prompts.choice`, so that the prompt displays a list of notes to the user.

Now that you've added handlers for the new intents, the full code for `app.js` contains the following:

```javascript
var restify = require('restify');
var builder = require('botbuilder');
var botbuilder_azure = require("botbuilder-azure");

// Setup Restify Server
var server = restify.createServer();
server.listen(process.env.port || process.env.PORT || 3978, function () {
   console.log('%s listening to %s', server.name, server.url); 
});
  
// Create chat connector for communicating with the Bot Framework Service
var connector = new builder.ChatConnector({
    appId: process.env.MicrosoftAppId,
    appPassword: process.env.MicrosoftAppPassword,
    openIdMetadata: process.env.BotOpenIdMetadata 
});

// Listen for messages from users 
server.post('/api/messages', connector.listen());

/*----------------------------------------------------------------------------------------
* Bot Storage: This is a great spot to register the private state storage for your bot. 
* We provide adapters for Azure Table, CosmosDb, SQL Azure, or you can implement your own!
* For samples and documentation, see: https://github.com/Microsoft/BotBuilder-Azure
* ---------------------------------------------------------------------------------------- */

var tableName = 'botdata';
var azureTableClient = new botbuilder_azure.AzureTableClient(tableName, process.env['AzureWebJobsStorage']);
var tableStorage = new botbuilder_azure.AzureBotStorage({ gzipData: false }, azureTableClient);

// Create your bot with a function to receive messages from the user.
// This default message handler is invoked if the user's utterance doesn't
// match any intents handled by other dialogs.
var bot = new builder.UniversalBot(connector, function (session, args) {
    session.send("Hi... I'm the note bot sample. I can create new notes, read saved notes to you and delete notes.");

   // If the object for storing notes in session.userData doesn't exist yet, initialize it
   if (!session.userData.notes) {
       session.userData.notes = {};
       console.log("initializing userData.notes in default message handler");
   }
});

bot.set('storage', tableStorage);

// Make sure you add code to validate these fields
var luisAppId = process.env.LuisAppId;
var luisAPIKey = process.env.LuisAPIKey;
var luisAPIHostName = process.env.LuisAPIHostName || 'westus.api.cognitive.microsoft.com';

const LuisModelUrl = 'https://' + luisAPIHostName + '/luis/v2.0/apps/' + luisAppId + '?subscription-key=' + luisAPIKey;

// Create a recognizer that gets intents from LUIS, and add it to the bot
var recognizer = new builder.LuisRecognizer(LuisModelUrl);
bot.recognizer(recognizer);

// CreateNote dialog
bot.dialog('CreateNote', [
    function (session, args, next) {
        // Resolve and store any Note.Title entity passed from LUIS.
        var intent = args.intent;
        var title = builder.EntityRecognizer.findEntity(intent.entities, 'Note.Title');

        var note = session.dialogData.note = {
          title: title ? title.entity : null,
        };
        
        // Prompt for title
        if (!note.title) {
            builder.Prompts.text(session, 'What would you like to call your note?');
        } else {
            next();
        }
    },
    function (session, results, next) {
        var note = session.dialogData.note;
        if (results.response) {
            note.title = results.response;
        }

        // Prompt for the text of the note
        if (!note.text) {
            builder.Prompts.text(session, 'What would you like to say in your note?');
        } else {
            next();
        }
    },
    function (session, results) {
        var note = session.dialogData.note;
        if (results.response) {
            note.text = results.response;
        }
        
        // If the object for storing notes in session.userData doesn't exist yet, initialize it
        if (!session.userData.notes) {
            session.userData.notes = {};
            console.log("initializing session.userData.notes in CreateNote dialog");
        }
        // Save notes in the notes object
        session.userData.notes[note.title] = note;

        // Send confirmation to user
        session.endDialog('Creating note named "%s" with text "%s"',
            note.title, note.text);
    }
]).triggerAction({ 
    matches: 'Note.Create',
    confirmPrompt: "This will cancel the creation of the note you started. Are you sure?" 
}).cancelAction('cancelCreateNote', "Note canceled.", {
    matches: /^(cancel|nevermind)/i,
    confirmPrompt: "Are you sure?"
});

// Delete note dialog
bot.dialog('DeleteNote', [
    function (session, args, next) {
        if (noteCount(session.userData.notes) > 0) {
            // Resolve and store any Note.Title entity passed from LUIS.
            var title;
            var intent = args.intent;
            var entity = builder.EntityRecognizer.findEntity(intent.entities, 'Note.Title');
            if (entity) {
                // Verify that the title is in our set of notes.
                title = builder.EntityRecognizer.findBestMatch(session.userData.notes, entity.entity);
            }
            
            // Prompt for note name
            if (!title) {
                builder.Prompts.choice(session, 'Which note would you like to delete?', session.userData.notes);
            } else {
                next({ response: title });
            }
        } else {
            session.endDialog("No notes to delete.");
        }
    },
    function (session, results) {
        delete session.userData.notes[results.response.entity];        
        session.endDialog("Deleted the '%s' note.", results.response.entity);
    }
]).triggerAction({
    matches: 'Note.Delete'
}).cancelAction('cancelDeleteNote', "Ok - canceled note deletion.", {
    matches: /^(cancel|nevermind)/i
});


// Read note dialog
bot.dialog('ReadNote', [
    function (session, args, next) {
        if (noteCount(session.userData.notes) > 0) {
           
            // Resolve and store any Note.Title entity passed from LUIS.
            var title;
            var intent = args.intent;
            var entity = builder.EntityRecognizer.findEntity(intent.entities, 'Note.Title');
            if (entity) {
                // Verify it's in our set of notes.
                title = builder.EntityRecognizer.findBestMatch(session.userData.notes, entity.entity);
            }
            
            // Prompt for note name
            if (!title) {
                builder.Prompts.choice(session, 'Which note would you like to read?', session.userData.notes);
            } else {
                next({ response: title });
            }
        } else {
            session.endDialog("No notes to read.");
        }
    },
    function (session, results) {        
        session.endDialog("Here's the '%s' note: '%s'.", results.response.entity, session.userData.notes[results.response.entity].text);
    }
]).triggerAction({
    matches: 'Note.ReadAloud'
}).cancelAction('cancelReadNote', "Ok.", {
    matches: /^(cancel|nevermind)/i
});


// Helper function to count the number of notes stored in session.userData.notes
function noteCount(notes) {

    var i = 0;
    for (var name in notes) {
        i++;
    }
    return i;
}
```

## Test the bot

In the Azure Portal, click on **Test in Web Chat** to test the bot. Try type messages like "Create a note", "read my notes", and "delete notes" to invoke the intents that you added to it.
   ![Test notes bot in Web Chat](../media/bot-builder-nodejs-use-luis/bot-service-test-notebot.png)

> [!TIP]
> If you find that your bot doesn't always recognize the correct intent or entities, improve your LUIS app's performance by giving it more example utterances to train it. You can retrain your LUIS app without any modification to your bot's code. See [Add example utterances](/azure/cognitive-services/LUIS/add-example-utterances) and [train and test your LUIS app](/azure/cognitive-services/LUIS/train-test).


## Next steps

From trying the bot, you can see that the recognizer can trigger interruption of the currently active dialog. Allowing and handling interruptions is a flexible design that accounts for what users really do. Learn more about the various actions you can associate with a recognized intent.

> [!div class="nextstepaction"]
> [Handle user actions](bot-builder-nodejs-dialog-actions.md)


[LUIS]: https://www.luis.ai/

[intentDialog]: https://docs.botframework.com/en-us/node/builder/chat-reference/classes/_botbuilder_d_.intentdialog.html

[intentDialog_matches]: https://docs.botframework.com/en-us/node/builder/chat-reference/classes/_botbuilder_d_.intentdialog.html#matches 

[NotesSample]: https://github.com/Microsoft/BotFramework-Samples/tree/master/docs-samples/Node/basics-naturalLanguage

[triggerAction]: https://docs.botframework.com/en-us/node/builder/chat-reference/classes/_botbuilder_d_.dialog.html#triggeraction

[confirmPrompt]: https://docs.botframework.com/en-us/node/builder/chat-reference/interfaces/_botbuilder_d_.itriggeractionoptions.html#confirmprompt

[waterfall]: bot-builder-nodejs-dialog-manage-conversation-flow.md#manage-conversation-flow-with-a-waterfall

[session_userData]: https://docs.botframework.com/en-us/node/builder/chat-reference/classes/_botbuilder_d_.session.html#userdata

[EntityRecognizer_findEntity]: https://docs.botframework.com/en-us/node/builder/chat-reference/classes/_botbuilder_d_.entityrecognizer.html#findentity

[matches]: https://docs.botframework.com/en-us/node/builder/chat-reference/interfaces/_botbuilder_d_.itriggeractionoptions.html#matches

[LUISAzureDocs]: /azure/cognitive-services/LUIS/Home

[Dialog]: https://docs.botframework.com/en-us/node/builder/chat-reference/classes/_botbuilder_d_.dialog.html

[IntentRecognizerSetOptions]: https://docs.botframework.com/en-us/node/builder/chat-reference/interfaces/_botbuilder_d_.iintentrecognizersetoptions.html

[LuisRecognizer]: https://docs.botframework.com/en-us/node/builder/chat-reference/classes/_botbuilder_d_.luisrecognizer

[LUISConcepts]: https://docs.botframework.com/en-us/node/builder/guides/understanding-natural-language/

[DisambiguationSample]: https://github.com/Microsoft/BotBuilder/tree/master/Node/examples/feature-onDisambiguateRoute

[IDisambiguateRouteHandler]: https://docs.botframework.com/en-us/node/builder/chat-reference/interfaces/_botbuilder_d_.idisambiguateroutehandler.html

[RegExpRecognizer]: https://docs.botframework.com/en-us/node/builder/chat-reference/classes/_botbuilder_d_.regexprecognizer.html

[AlarmBot]: https://github.com/Microsoft/BotBuilder/blob/master/Node/examples/basics-naturalLanguage/app.js

[LUISBotSample]: https://github.com/Microsoft/BotBuilder-Samples/tree/master/Node/intelligence-LUIS

[UniversalBot]: https://docs.botframework.com/en-us/node/builder/chat-reference/classes/_botbuilder_d_.universalbot.html<|MERGE_RESOLUTION|>--- conflicted
+++ resolved
@@ -6,12 +6,9 @@
 manager: kamrani
 ms.topic: article
 ms.prod: bot-framework
-<<<<<<< HEAD
 ms.date: 03/28/2018
-=======
-ms.date: 12/13/2017
 monikerRange: 'azure-bot-service-3.0'
->>>>>>> 89201d30
+
 ---
 
 # Recognize intents and entities with LUIS 
