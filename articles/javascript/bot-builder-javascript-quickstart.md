--- conflicted
+++ resolved
@@ -22,22 +22,15 @@
 - [Node.js](https://nodejs.org/en/)
 - [Yeoman](http://yeoman.io/), which can use a generator to create a bot for you
 - [Bot Emulator](https://github.com/Microsoft/BotFramework-Emulator)
-<<<<<<< HEAD
 - Knowledge of [restify](http://restify.com/) and asynchronous programming in Java
 
 > [!NOTE]
 > For some installations the install step for restify is giving an error related to node-gyp.
 > If this is the case try running `npm install -g windows-build-tools`.
 
-
-=======
-- Knowledge of [restify](http://restify.com/) and asynchronous programming in JavaScript
->>>>>>> 07774f04
-
 The Bot Builder SDK for JavaScript consists of a series of [packages](https://github.com/Microsoft/botbuilder-js/tree/master/libraries) which can be installed from NPM using a special `@preview` tag.
 
 # Create a bot
-
 
 Open an elevated command prompt, create a directory, and initialize the package for your bot.
 
