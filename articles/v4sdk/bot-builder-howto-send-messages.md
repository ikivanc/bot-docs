--- conflicted
+++ resolved
@@ -13,13 +13,9 @@
 
 # Send messages
 
-<<<<<<< HEAD
+
 The primary way your bot will communicate with users, and likewise receive communication, is through **message** activities. Some messages may simply consist of plain text, while others may contain richer content such as cards or attachments. Your bot's turn handler receives messages from the user, and you can send responses to the user from there. The [turn context](bot-builder-concept-activity-processing.md#turn-context) object provides methods for sending messages back to the user. For more information about activity processing in general, see [Activity processing](bot-builder-concept-activity-processing.md).
-=======
-[!INCLUDE [pre-release-label](../includes/pre-release-label.md)]
 
-The primary way your bot will communicate with users, and likewise receive communication, is through **message** activities. Some messages may simply consist of plain text, while others may contain richer content such as cards or attachments. Your bot's turn handler receives messages from the user, and you can send responses to the user from there. The turn context object provides methods for sending messages back to the user. For more information about activity processing in general, see [Activity processing](bot-builder-concept-activity-processing.md).
->>>>>>> 24cbbf53
 
 This article describes how to send simple text and speech messages. For sending richer content, see how to [add rich media attachments](bot-builder-howto-add-media-attachments.md). For information on how to use prompt objects, see how to [prompt users for input](bot-builder-prompts.md).
 
